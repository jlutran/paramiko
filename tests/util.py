--- conflicted
+++ resolved
@@ -2,10 +2,6 @@
 
 import pytest
 
-<<<<<<< HEAD
-def test_path(filename):
-    return os.path.join(root_path, filename)
-=======
 from paramiko.py3compat import builtins
 
 
@@ -28,5 +24,4 @@
     return pytest.mark.skipif(not hasattr(builtins, name), reason=reason)
 
 
-slow = pytest.mark.slow
->>>>>>> dc82971c
+slow = pytest.mark.slow