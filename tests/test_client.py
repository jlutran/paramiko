--- conflicted
+++ resolved
@@ -384,7 +384,66 @@
         )
         self._test_connection(**kwargs)
 
-<<<<<<< HEAD
+    def test_9_auth_trickledown_gsskex(self):
+        """
+        Failed gssapi-keyex auth doesn't prevent subsequent key auth from succeeding
+        """
+        if not paramiko.GSS_AUTH_AVAILABLE:
+            return  # for python 2.6 lacks skipTest
+        kwargs = dict(
+            gss_kex=True,
+            key_filename=[test_path('test_rsa.key')],
+        )
+        self._test_connection(**kwargs)
+
+    def test_10_auth_trickledown_gssauth(self):
+        """
+        Failed gssapi-with-mic auth doesn't prevent subsequent key auth from succeeding
+        """
+        if not paramiko.GSS_AUTH_AVAILABLE:
+            return  # for python 2.6 lacks skipTest
+        kwargs = dict(
+            gss_auth=True,
+            key_filename=[test_path('test_rsa.key')],
+        )
+        self._test_connection(**kwargs)
+
+    def test_11_reject_policy(self):
+        """
+        verify that SSHClient's RejectPolicy works.
+        """
+        threading.Thread(target=self._run).start()
+
+        self.tc = paramiko.SSHClient()
+        self.tc.set_missing_host_key_policy(paramiko.RejectPolicy())
+        self.assertEqual(0, len(self.tc.get_host_keys()))
+        self.assertRaises(
+            paramiko.SSHException,
+            self.tc.connect,
+            password='pygmalion', **self.connect_kwargs
+        )
+
+    def test_12_reject_policy_gsskex(self):
+        """
+        verify that SSHClient's RejectPolicy works,
+        even if gssapi-keyex was enabled but not used.
+        """
+        # Test for a bug present in paramiko versions released before 2017-08-01
+        if not paramiko.GSS_AUTH_AVAILABLE:
+            return  # for python 2.6 lacks skipTest
+        threading.Thread(target=self._run).start()
+
+        self.tc = paramiko.SSHClient()
+        self.tc.set_missing_host_key_policy(paramiko.RejectPolicy())
+        self.assertEqual(0, len(self.tc.get_host_keys()))
+        self.assertRaises(
+            paramiko.SSHException,
+            self.tc.connect,
+            password='pygmalion',
+            gss_kex=True,
+             **self.connect_kwargs
+        )
+
     def _client_host_key_bad(self, host_key):
         threading.Thread(target=self._run).start()
         hostname = '[%s]:%d' % (self.addr, self.port)
@@ -464,65 +523,4 @@
             self.assertTrue(isinstance(e.args[1], SSHException),
                             'Expected original SSHException in exception')
         else:
-            self.assertFalse(False, 'SSHException was not thrown.')
-=======
-    def test_9_auth_trickledown_gsskex(self):
-        """
-        Failed gssapi-keyex auth doesn't prevent subsequent key auth from succeeding
-        """
-        if not paramiko.GSS_AUTH_AVAILABLE:
-            return  # for python 2.6 lacks skipTest
-        kwargs = dict(
-            gss_kex=True,
-            key_filename=[test_path('test_rsa.key')],
-        )
-        self._test_connection(**kwargs)
-
-    def test_10_auth_trickledown_gssauth(self):
-        """
-        Failed gssapi-with-mic auth doesn't prevent subsequent key auth from succeeding
-        """
-        if not paramiko.GSS_AUTH_AVAILABLE:
-            return  # for python 2.6 lacks skipTest
-        kwargs = dict(
-            gss_auth=True,
-            key_filename=[test_path('test_rsa.key')],
-        )
-        self._test_connection(**kwargs)
-
-    def test_11_reject_policy(self):
-        """
-        verify that SSHClient's RejectPolicy works.
-        """
-        threading.Thread(target=self._run).start()
-
-        self.tc = paramiko.SSHClient()
-        self.tc.set_missing_host_key_policy(paramiko.RejectPolicy())
-        self.assertEqual(0, len(self.tc.get_host_keys()))
-        self.assertRaises(
-            paramiko.SSHException,
-            self.tc.connect,
-            password='pygmalion', **self.connect_kwargs
-        )
-
-    def test_12_reject_policy_gsskex(self):
-        """
-        verify that SSHClient's RejectPolicy works,
-        even if gssapi-keyex was enabled but not used.
-        """
-        # Test for a bug present in paramiko versions released before 2017-08-01
-        if not paramiko.GSS_AUTH_AVAILABLE:
-            return  # for python 2.6 lacks skipTest
-        threading.Thread(target=self._run).start()
-
-        self.tc = paramiko.SSHClient()
-        self.tc.set_missing_host_key_policy(paramiko.RejectPolicy())
-        self.assertEqual(0, len(self.tc.get_host_keys()))
-        self.assertRaises(
-            paramiko.SSHException,
-            self.tc.connect,
-            password='pygmalion',
-            gss_kex=True,
-             **self.connect_kwargs
-        )
->>>>>>> 1b2697b3
+            self.assertFalse(False, 'SSHException was not thrown.')