--- conflicted
+++ resolved
@@ -301,8 +301,7 @@
 
         self.assertTrue(p() is None)
 
-<<<<<<< HEAD
-    def test_6_client_can_be_used_as_context_manager(self):
+    def test_client_can_be_used_as_context_manager(self):
         """
         verify that an SSHClient can be used a context manager
         """
@@ -323,7 +322,7 @@
             self.assertTrue(self.tc._transport is not None)
 
         self.assertTrue(self.tc._transport is None)
-=======
+
     def test_7_banner_timeout(self):
         """
         verify that the SSHClient has a configurable banner timeout.
@@ -344,5 +343,4 @@
             username='slowdive',
             password='pygmalion',
             banner_timeout=0.5
-        )
->>>>>>> e71f4e59
+        )