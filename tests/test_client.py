--- conflicted
+++ resolved
@@ -380,11 +380,6 @@
         )
         self._test_connection(**kwargs)
 
-<<<<<<< HEAD
-    def test_update_environment(self):
-        """
-        Verify that environment variables can be set by the client.
-=======
     def test_9_auth_trickledown_gsskex(self):
         """
         Failed gssapi-keyex auth doesn't prevent subsequent key auth from succeeding
@@ -412,12 +407,46 @@
     def test_11_reject_policy(self):
         """
         verify that SSHClient's RejectPolicy works.
->>>>>>> 2e97935b
-        """
-        threading.Thread(target=self._run).start()
-
-        self.tc = paramiko.SSHClient()
-<<<<<<< HEAD
+        """
+        threading.Thread(target=self._run).start()
+
+        self.tc = paramiko.SSHClient()
+        self.tc.set_missing_host_key_policy(paramiko.RejectPolicy())
+        self.assertEqual(0, len(self.tc.get_host_keys()))
+        self.assertRaises(
+            paramiko.SSHException,
+            self.tc.connect,
+            password='pygmalion', **self.connect_kwargs
+        )
+
+    def test_12_reject_policy_gsskex(self):
+        """
+        verify that SSHClient's RejectPolicy works,
+        even if gssapi-keyex was enabled but not used.
+        """
+        # Test for a bug present in paramiko versions released before 2017-08-01
+        if not paramiko.GSS_AUTH_AVAILABLE:
+            return  # for python 2.6 lacks skipTest
+        threading.Thread(target=self._run).start()
+
+        self.tc = paramiko.SSHClient()
+        self.tc.set_missing_host_key_policy(paramiko.RejectPolicy())
+        self.assertEqual(0, len(self.tc.get_host_keys()))
+        self.assertRaises(
+            paramiko.SSHException,
+            self.tc.connect,
+            password='pygmalion',
+            gss_kex=True,
+             **self.connect_kwargs
+        )
+
+    def test_update_environment(self):
+        """
+        Verify that environment variables can be set by the client.
+        """
+        threading.Thread(target=self._run).start()
+
+        self.tc = paramiko.SSHClient()
         self.tc.set_missing_host_key_policy(paramiko.AutoAddPolicy())
         self.assertEqual(0, len(self.tc.get_host_keys()))
         self.tc.connect(self.addr, self.port, username='slowdive', password='pygmalion')
@@ -444,34 +473,4 @@
             self.assertTrue(isinstance(e.args[1], SSHException),
                             'Expected original SSHException in exception')
         else:
-            self.assertFalse(False, 'SSHException was not thrown.')
-=======
-        self.tc.set_missing_host_key_policy(paramiko.RejectPolicy())
-        self.assertEqual(0, len(self.tc.get_host_keys()))
-        self.assertRaises(
-            paramiko.SSHException,
-            self.tc.connect,
-            password='pygmalion', **self.connect_kwargs
-        )
-
-    def test_12_reject_policy_gsskex(self):
-        """
-        verify that SSHClient's RejectPolicy works,
-        even if gssapi-keyex was enabled but not used.
-        """
-        # Test for a bug present in paramiko versions released before 2017-08-01
-        if not paramiko.GSS_AUTH_AVAILABLE:
-            return  # for python 2.6 lacks skipTest
-        threading.Thread(target=self._run).start()
-
-        self.tc = paramiko.SSHClient()
-        self.tc.set_missing_host_key_policy(paramiko.RejectPolicy())
-        self.assertEqual(0, len(self.tc.get_host_keys()))
-        self.assertRaises(
-            paramiko.SSHException,
-            self.tc.connect,
-            password='pygmalion',
-            gss_kex=True,
-             **self.connect_kwargs
-        )
->>>>>>> 2e97935b
+            self.assertFalse(False, 'SSHException was not thrown.')