# Copyright (C) 2003-2007  Robey Pointer <robeypointer@gmail.com>
#
# This file is part of paramiko.
#
# Paramiko is free software; you can redistribute it and/or modify it under the
# terms of the GNU Lesser General Public License as published by the Free
# Software Foundation; either version 2.1 of the License, or (at your option)
# any later version.
#
# Paramiko is distributed in the hope that it will be useful, but WITHOUT ANY
# WARRANTY; without even the implied warranty of MERCHANTABILITY or FITNESS FOR
# A PARTICULAR PURPOSE.  See the GNU Lesser General Public License for more
# details.
#
# You should have received a copy of the GNU Lesser General Public License
# along with Paramiko; if not, write to the Free Software Foundation, Inc.,
# 59 Temple Place, Suite 330, Boston, MA  02111-1307  USA.

"""
`.AuthHandler`
"""

import weakref
import time

from paramiko.common import (
<<<<<<< HEAD
    cMSG_SERVICE_REQUEST, cMSG_DISCONNECT, DISCONNECT_SERVICE_NOT_AVAILABLE,
    DISCONNECT_NO_MORE_AUTH_METHODS_AVAILABLE, cMSG_USERAUTH_REQUEST,
    cMSG_SERVICE_ACCEPT, DEBUG, AUTH_SUCCESSFUL, INFO, cMSG_USERAUTH_SUCCESS,
    cMSG_USERAUTH_FAILURE, AUTH_PARTIALLY_SUCCESSFUL,
    cMSG_USERAUTH_INFO_REQUEST, WARNING, AUTH_FAILED, cMSG_USERAUTH_PK_OK,
    cMSG_USERAUTH_INFO_RESPONSE, MSG_SERVICE_REQUEST, MSG_SERVICE_ACCEPT,
    MSG_USERAUTH_REQUEST, MSG_USERAUTH_SUCCESS, MSG_USERAUTH_FAILURE,
    MSG_USERAUTH_BANNER, MSG_USERAUTH_INFO_REQUEST, MSG_USERAUTH_INFO_RESPONSE,
    cMSG_USERAUTH_GSSAPI_RESPONSE, cMSG_USERAUTH_GSSAPI_TOKEN,
    cMSG_USERAUTH_GSSAPI_MIC, MSG_USERAUTH_GSSAPI_RESPONSE,
    MSG_USERAUTH_GSSAPI_TOKEN, MSG_USERAUTH_GSSAPI_ERROR,
    MSG_USERAUTH_GSSAPI_ERRTOK, MSG_USERAUTH_GSSAPI_MIC, MSG_NAMES,
    cMSG_USERAUTH_BANNER
=======
    cMSG_SERVICE_REQUEST,
    cMSG_DISCONNECT,
    DISCONNECT_SERVICE_NOT_AVAILABLE,
    DISCONNECT_NO_MORE_AUTH_METHODS_AVAILABLE,
    cMSG_USERAUTH_REQUEST,
    cMSG_SERVICE_ACCEPT,
    DEBUG,
    AUTH_SUCCESSFUL,
    INFO,
    cMSG_USERAUTH_SUCCESS,
    cMSG_USERAUTH_FAILURE,
    AUTH_PARTIALLY_SUCCESSFUL,
    cMSG_USERAUTH_INFO_REQUEST,
    WARNING,
    AUTH_FAILED,
    cMSG_USERAUTH_PK_OK,
    cMSG_USERAUTH_INFO_RESPONSE,
    MSG_SERVICE_REQUEST,
    MSG_SERVICE_ACCEPT,
    MSG_USERAUTH_REQUEST,
    MSG_USERAUTH_SUCCESS,
    MSG_USERAUTH_FAILURE,
    MSG_USERAUTH_BANNER,
    MSG_USERAUTH_INFO_REQUEST,
    MSG_USERAUTH_INFO_RESPONSE,
    cMSG_USERAUTH_GSSAPI_RESPONSE,
    cMSG_USERAUTH_GSSAPI_TOKEN,
    cMSG_USERAUTH_GSSAPI_MIC,
    MSG_USERAUTH_GSSAPI_RESPONSE,
    MSG_USERAUTH_GSSAPI_TOKEN,
    MSG_USERAUTH_GSSAPI_ERROR,
    MSG_USERAUTH_GSSAPI_ERRTOK,
    MSG_USERAUTH_GSSAPI_MIC,
    MSG_NAMES,
>>>>>>> dc82971c
)
from paramiko.message import Message
from paramiko.py3compat import bytestring
from paramiko.ssh_exception import (
    SSHException,
    AuthenticationException,
    BadAuthenticationType,
    PartialAuthentication,
)
from paramiko.server import InteractiveQuery
from paramiko.ssh_gss import GSSAuth, GSS_EXCEPTIONS


class AuthHandler(object):
    """
    Internal class to handle the mechanics of authentication.
    """

    def __init__(self, transport):
        self.transport = weakref.proxy(transport)
        self.username = None
        self.authenticated = False
        self.auth_event = None
        self.auth_method = ""
        self.banner = None
        self.password = None
        self.private_key = None
        self.interactive_handler = None
        self.submethods = None
        # for server mode:
        self.auth_username = None
        self.auth_fail_count = 0
        # for GSSAPI
        self.gss_host = None
        self.gss_deleg_creds = True

    def is_authenticated(self):
        return self.authenticated

    def get_username(self):
        if self.transport.server_mode:
            return self.auth_username
        else:
            return self.username

    def auth_none(self, username, event):
        self.transport.lock.acquire()
        try:
            self.auth_event = event
            self.auth_method = "none"
            self.username = username
            self._request_auth()
        finally:
            self.transport.lock.release()

    def auth_publickey(self, username, key, event):
        self.transport.lock.acquire()
        try:
            self.auth_event = event
            self.auth_method = "publickey"
            self.username = username
            self.private_key = key
            self._request_auth()
        finally:
            self.transport.lock.release()

    def auth_password(self, username, password, event):
        self.transport.lock.acquire()
        try:
            self.auth_event = event
            self.auth_method = "password"
            self.username = username
            self.password = password
            self._request_auth()
        finally:
            self.transport.lock.release()

    def auth_interactive(self, username, handler, event, submethods=""):
        """
        response_list = handler(title, instructions, prompt_list)
        """
        self.transport.lock.acquire()
        try:
            self.auth_event = event
            self.auth_method = "keyboard-interactive"
            self.username = username
            self.interactive_handler = handler
            self.submethods = submethods
            self._request_auth()
        finally:
            self.transport.lock.release()

    def auth_gssapi_with_mic(self, username, gss_host, gss_deleg_creds, event):
        self.transport.lock.acquire()
        try:
            self.auth_event = event
            self.auth_method = "gssapi-with-mic"
            self.username = username
            self.gss_host = gss_host
            self.gss_deleg_creds = gss_deleg_creds
            self._request_auth()
        finally:
            self.transport.lock.release()

    def auth_gssapi_keyex(self, username, event):
        self.transport.lock.acquire()
        try:
            self.auth_event = event
            self.auth_method = "gssapi-keyex"
            self.username = username
            self._request_auth()
        finally:
            self.transport.lock.release()

    def abort(self):
        if self.auth_event is not None:
            self.auth_event.set()

    # ...internals...

    def _request_auth(self):
        m = Message()
        m.add_byte(cMSG_SERVICE_REQUEST)
        m.add_string("ssh-userauth")
        self.transport._send_message(m)

    def _disconnect_service_not_available(self):
        m = Message()
        m.add_byte(cMSG_DISCONNECT)
        m.add_int(DISCONNECT_SERVICE_NOT_AVAILABLE)
        m.add_string("Service not available")
        m.add_string("en")
        self.transport._send_message(m)
        self.transport.close()

    def _disconnect_no_more_auth(self):
        m = Message()
        m.add_byte(cMSG_DISCONNECT)
        m.add_int(DISCONNECT_NO_MORE_AUTH_METHODS_AVAILABLE)
        m.add_string("No more auth methods available")
        m.add_string("en")
        self.transport._send_message(m)
        self.transport.close()

    def _get_session_blob(self, key, service, username):
        m = Message()
        m.add_string(self.transport.session_id)
        m.add_byte(cMSG_USERAUTH_REQUEST)
        m.add_string(username)
        m.add_string(service)
        m.add_string("publickey")
        m.add_boolean(True)
        # Use certificate contents, if available, plain pubkey otherwise
        if key.public_blob:
            m.add_string(key.public_blob.key_type)
            m.add_string(key.public_blob.key_blob)
        else:
            m.add_string(key.get_name())
            m.add_string(key)
        return m.asbytes()

    def wait_for_response(self, event):
        max_ts = None
        if self.transport.auth_timeout is not None:
            max_ts = time.time() + self.transport.auth_timeout
        while True:
            event.wait(0.1)
            if not self.transport.is_active():
                e = self.transport.get_exception()
                if (e is None) or issubclass(e.__class__, EOFError):
                    e = AuthenticationException("Authentication failed.")
                raise e
            if event.is_set():
                break
            if max_ts is not None and max_ts <= time.time():
                raise AuthenticationException("Authentication timeout.")

        if not self.is_authenticated():
            e = self.transport.get_exception()
            if e is None:
                e = AuthenticationException("Authentication failed.")
            # this is horrible.  Python Exception isn't yet descended from
            # object, so type(e) won't work. :(
            if issubclass(e.__class__, PartialAuthentication):
                return e.allowed_types
            raise e
        return []

    def _parse_service_request(self, m):
        service = m.get_text()
        if self.transport.server_mode and (service == "ssh-userauth"):
            # accepted
            m = Message()
            m.add_byte(cMSG_SERVICE_ACCEPT)
            m.add_string(service)
            self.transport._send_message(m)
            banner, language = self.transport.server_object.get_banner()
            if banner:
                m = Message()
                m.add_byte(cMSG_USERAUTH_BANNER)
                m.add_string(banner)
                m.add_string(language)
                self.transport._send_message(m)
            return
        # dunno this one
        self._disconnect_service_not_available()

    def _parse_service_accept(self, m):
        service = m.get_text()
        if service == "ssh-userauth":
            self.transport._log(DEBUG, "userauth is OK")
            m = Message()
            m.add_byte(cMSG_USERAUTH_REQUEST)
            m.add_string(self.username)
            m.add_string("ssh-connection")
            m.add_string(self.auth_method)
            if self.auth_method == "password":
                m.add_boolean(False)
                password = bytestring(self.password)
                m.add_string(password)
            elif self.auth_method == "publickey":
                m.add_boolean(True)
                # Use certificate contents, if available, plain pubkey
                # otherwise
                if self.private_key.public_blob:
                    m.add_string(self.private_key.public_blob.key_type)
                    m.add_string(self.private_key.public_blob.key_blob)
                else:
                    m.add_string(self.private_key.get_name())
                    m.add_string(self.private_key)
                blob = self._get_session_blob(
                    self.private_key, "ssh-connection", self.username
                )
                sig = self.private_key.sign_ssh_data(blob)
                m.add_string(sig)
            elif self.auth_method == "keyboard-interactive":
                m.add_string("")
                m.add_string(self.submethods)
            elif self.auth_method == "gssapi-with-mic":
                sshgss = GSSAuth(self.auth_method, self.gss_deleg_creds)
                m.add_bytes(sshgss.ssh_gss_oids())
                # send the supported GSSAPI OIDs to the server
                self.transport._send_message(m)
                ptype, m = self.transport.packetizer.read_message()
                if ptype == MSG_USERAUTH_BANNER:
                    self._parse_userauth_banner(m)
                    ptype, m = self.transport.packetizer.read_message()
                if ptype == MSG_USERAUTH_GSSAPI_RESPONSE:
                    # Read the mechanism selected by the server. We send just
                    # the Kerberos V5 OID, so the server can only respond with
                    # this OID.
                    mech = m.get_string()
                    m = Message()
                    m.add_byte(cMSG_USERAUTH_GSSAPI_TOKEN)
                    try:
                        m.add_string(
                            sshgss.ssh_init_sec_context(
                                self.gss_host, mech, self.username
                            )
                        )
                    except GSS_EXCEPTIONS as e:
                        return self._handle_local_gss_failure(e)
                    self.transport._send_message(m)
                    while True:
                        ptype, m = self.transport.packetizer.read_message()
                        if ptype == MSG_USERAUTH_GSSAPI_TOKEN:
                            srv_token = m.get_string()
                            try:
                                next_token = sshgss.ssh_init_sec_context(
                                    self.gss_host,
                                    mech,
                                    self.username,
                                    srv_token,
                                )
                            except GSS_EXCEPTIONS as e:
                                return self._handle_local_gss_failure(e)
                            # After this step the GSSAPI should not return any
                            # token. If it does, we keep sending the token to
                            # the server until no more token is returned.
                            if next_token is None:
                                break
                            else:
                                m = Message()
                                m.add_byte(cMSG_USERAUTH_GSSAPI_TOKEN)
                                m.add_string(next_token)
                                self.transport.send_message(m)
                    else:
                        raise SSHException(
                            "Received Package: %s" % MSG_NAMES[ptype]
                        )
                    m = Message()
                    m.add_byte(cMSG_USERAUTH_GSSAPI_MIC)
                    # send the MIC to the server
                    m.add_string(sshgss.ssh_get_mic(self.transport.session_id))
                elif ptype == MSG_USERAUTH_GSSAPI_ERRTOK:
                    # RFC 4462 says we are not required to implement GSS-API
                    # error messages.
                    # See RFC 4462 Section 3.8 in
                    # http://www.ietf.org/rfc/rfc4462.txt
                    raise SSHException("Server returned an error token")
                elif ptype == MSG_USERAUTH_GSSAPI_ERROR:
                    maj_status = m.get_int()
                    min_status = m.get_int()
                    err_msg = m.get_string()
                    m.get_string()  # Lang tag - discarded
                    raise SSHException(
                        "GSS-API Error:\nMajor Status: %s\n\
                                        Minor Status: %s\ \nError Message:\
                                         %s\n"
                    ) % (str(maj_status), str(min_status), err_msg)
                elif ptype == MSG_USERAUTH_FAILURE:
                    self._parse_userauth_failure(m)
                    return
                else:
                    raise SSHException(
                        "Received Package: %s" % MSG_NAMES[ptype]
                    )
            elif (
                self.auth_method == "gssapi-keyex"
                and self.transport.gss_kex_used
            ):
                kexgss = self.transport.kexgss_ctxt
                kexgss.set_username(self.username)
                mic_token = kexgss.ssh_get_mic(self.transport.session_id)
                m.add_string(mic_token)
            elif self.auth_method == "none":
                pass
            else:
                raise SSHException(
                    'Unknown auth method "%s"' % self.auth_method
                )
            self.transport._send_message(m)
        else:
            self.transport._log(
                DEBUG, 'Service request "%s" accepted (?)' % service
            )

    def _send_auth_result(self, username, method, result):
        # okay, send result
        m = Message()
        if result == AUTH_SUCCESSFUL:
            self.transport._log(INFO, "Auth granted (%s)." % method)
            m.add_byte(cMSG_USERAUTH_SUCCESS)
            self.authenticated = True
        else:
            self.transport._log(INFO, "Auth rejected (%s)." % method)
            m.add_byte(cMSG_USERAUTH_FAILURE)
            m.add_string(
                self.transport.server_object.get_allowed_auths(username)
            )
            if result == AUTH_PARTIALLY_SUCCESSFUL:
                m.add_boolean(True)
            else:
                m.add_boolean(False)
                self.auth_fail_count += 1
        self.transport._send_message(m)
        if self.auth_fail_count >= 10:
            self._disconnect_no_more_auth()
        if result == AUTH_SUCCESSFUL:
            self.transport._auth_trigger()

    def _interactive_query(self, q):
        # make interactive query instead of response
        m = Message()
        m.add_byte(cMSG_USERAUTH_INFO_REQUEST)
        m.add_string(q.name)
        m.add_string(q.instructions)
        m.add_string(bytes())
        m.add_int(len(q.prompts))
        for p in q.prompts:
            m.add_string(p[0])
            m.add_boolean(p[1])
        self.transport._send_message(m)

    def _parse_userauth_request(self, m):
        if not self.transport.server_mode:
            # er, uh... what?
            m = Message()
            m.add_byte(cMSG_USERAUTH_FAILURE)
            m.add_string("none")
            m.add_boolean(False)
            self.transport._send_message(m)
            return
        if self.authenticated:
            # ignore
            return
        username = m.get_text()
        service = m.get_text()
        method = m.get_text()
        self.transport._log(
            DEBUG,
            "Auth request (type=%s) service=%s, username=%s"
            % (method, service, username),
        )
        if service != "ssh-connection":
            self._disconnect_service_not_available()
            return
        if (self.auth_username is not None) and (
            self.auth_username != username
        ):
            self.transport._log(
                WARNING,
                "Auth rejected because the client attempted to change username in mid-flight",  # noqa
            )
            self._disconnect_no_more_auth()
            return
        self.auth_username = username
        # check if GSS-API authentication is enabled
        gss_auth = self.transport.server_object.enable_auth_gssapi()

        if method == "none":
            result = self.transport.server_object.check_auth_none(username)
        elif method == "password":
            changereq = m.get_boolean()
            password = m.get_binary()
            try:
                password = password.decode("UTF-8")
            except UnicodeError:
                # some clients/servers expect non-utf-8 passwords!
                # in this case, just return the raw byte string.
                pass
            if changereq:
                # always treated as failure, since we don't support changing
                # passwords, but collect the list of valid auth types from
                # the callback anyway
                self.transport._log(
                    DEBUG, "Auth request to change passwords (rejected)"
                )
                newpassword = m.get_binary()
                try:
                    newpassword = newpassword.decode("UTF-8", "replace")
                except UnicodeError:
                    pass
                result = AUTH_FAILED
            else:
                result = self.transport.server_object.check_auth_password(
                    username, password
                )
        elif method == "publickey":
            sig_attached = m.get_boolean()
            keytype = m.get_text()
            keyblob = m.get_binary()
            try:
                key = self.transport._key_info[keytype](Message(keyblob))
            except SSHException as e:
                self.transport._log(
                    INFO, "Auth rejected: public key: %s" % str(e)
                )
                key = None
<<<<<<< HEAD
            except Exception as e:
                msg = 'Auth rejected: unsupported or mangled public key ({0}: {1})' # noqa
                self.transport._log(INFO, msg.format(e.__class__.__name__, e))
=======
            except:
                self.transport._log(
                    INFO, "Auth rejected: unsupported or mangled public key"
                )
>>>>>>> dc82971c
                key = None
            if key is None:
                self._disconnect_no_more_auth()
                return
            # first check if this key is okay... if not, we can skip the verify
            result = self.transport.server_object.check_auth_publickey(
                username, key
            )
            if result != AUTH_FAILED:
                # key is okay, verify it
                if not sig_attached:
                    # client wants to know if this key is acceptable, before it
                    # signs anything...  send special "ok" message
                    m = Message()
                    m.add_byte(cMSG_USERAUTH_PK_OK)
                    m.add_string(keytype)
                    m.add_string(keyblob)
                    self.transport._send_message(m)
                    return
                sig = Message(m.get_binary())
                blob = self._get_session_blob(key, service, username)
                if not key.verify_ssh_sig(blob, sig):
                    self.transport._log(
                        INFO, "Auth rejected: invalid signature"
                    )
                    result = AUTH_FAILED
        elif method == "keyboard-interactive":
            submethods = m.get_string()
            result = self.transport.server_object.check_auth_interactive(
                username, submethods
            )
            if isinstance(result, InteractiveQuery):
                # make interactive query instead of response
                self._interactive_query(result)
                return
        elif method == "gssapi-with-mic" and gss_auth:
            sshgss = GSSAuth(method)
            # Read the number of OID mechanisms supported by the client.
            # OpenSSH sends just one OID. It's the Kerveros V5 OID and that's
            # the only OID we support.
            mechs = m.get_int()
            # We can't accept more than one OID, so if the SSH client sends
            # more than one, disconnect.
            if mechs > 1:
                self.transport._log(
                    INFO,
                    "Disconnect: Received more than one GSS-API OID mechanism",
                )
                self._disconnect_no_more_auth()
            desired_mech = m.get_string()
            mech_ok = sshgss.ssh_check_mech(desired_mech)
            # if we don't support the mechanism, disconnect.
            if not mech_ok:
                self.transport._log(
                    INFO,
                    "Disconnect: Received an invalid GSS-API OID mechanism",
                )
                self._disconnect_no_more_auth()
            # send the Kerberos V5 GSSAPI OID to the client
            supported_mech = sshgss.ssh_gss_oids("server")
            # RFC 4462 says we are not required to implement GSS-API error
            # messages. See section 3.8 in http://www.ietf.org/rfc/rfc4462.txt
            m = Message()
            m.add_byte(cMSG_USERAUTH_GSSAPI_RESPONSE)
            m.add_bytes(supported_mech)
            self.transport.auth_handler = GssapiWithMicAuthHandler(
                self, sshgss
            )
            self.transport._expected_packet = (
                MSG_USERAUTH_GSSAPI_TOKEN,
                MSG_USERAUTH_REQUEST,
                MSG_SERVICE_REQUEST,
            )
            self.transport._send_message(m)
            return
        elif method == "gssapi-keyex" and gss_auth:
            mic_token = m.get_string()
            sshgss = self.transport.kexgss_ctxt
            if sshgss is None:
                # If there is no valid context, we reject the authentication
                result = AUTH_FAILED
                self._send_auth_result(username, method, result)
            try:
                sshgss.ssh_check_mic(
                    mic_token, self.transport.session_id, self.auth_username
                )
            except Exception:
                result = AUTH_FAILED
                self._send_auth_result(username, method, result)
                raise
            result = AUTH_SUCCESSFUL
            self.transport.server_object.check_auth_gssapi_keyex(
                username, result
            )
        else:
            result = self.transport.server_object.check_auth_none(username)
        # okay, send result
        self._send_auth_result(username, method, result)

    def _parse_userauth_success(self, m):
        self.transport._log(
            INFO, "Authentication (%s) successful!" % self.auth_method
        )
        self.authenticated = True
        self.transport._auth_trigger()
        if self.auth_event is not None:
            self.auth_event.set()

    def _parse_userauth_failure(self, m):
        authlist = m.get_list()
        partial = m.get_boolean()
        if partial:
            self.transport._log(INFO, "Authentication continues...")
            self.transport._log(DEBUG, "Methods: " + str(authlist))
            self.transport.saved_exception = PartialAuthentication(authlist)
        elif self.auth_method not in authlist:
            self.transport._log(
                DEBUG,
                "Authentication type (%s) not permitted." % self.auth_method,
            )
            self.transport._log(DEBUG, "Allowed methods: " + str(authlist))
            self.transport.saved_exception = BadAuthenticationType(
                "Bad authentication type", authlist
            )
        else:
            self.transport._log(
                INFO, "Authentication (%s) failed." % self.auth_method
            )
        self.authenticated = False
        self.username = None
        if self.auth_event is not None:
            self.auth_event.set()

    def _parse_userauth_banner(self, m):
        banner = m.get_string()
        self.banner = banner
        self.transport._log(INFO, "Auth banner: %s" % banner)
        # who cares.

    def _parse_userauth_info_request(self, m):
        if self.auth_method != "keyboard-interactive":
            raise SSHException("Illegal info request from server")
        title = m.get_text()
        instructions = m.get_text()
        m.get_binary()  # lang
        prompts = m.get_int()
        prompt_list = []
        for i in range(prompts):
            prompt_list.append((m.get_text(), m.get_boolean()))
        response_list = self.interactive_handler(
            title, instructions, prompt_list
        )

        m = Message()
        m.add_byte(cMSG_USERAUTH_INFO_RESPONSE)
        m.add_int(len(response_list))
        for r in response_list:
            m.add_string(r)
        self.transport._send_message(m)

    def _parse_userauth_info_response(self, m):
        if not self.transport.server_mode:
            raise SSHException("Illegal info response from server")
        n = m.get_int()
        responses = []
        for i in range(n):
            responses.append(m.get_text())
        result = self.transport.server_object.check_auth_interactive_response(
            responses
        )
        if isinstance(result, InteractiveQuery):
            # make interactive query instead of response
            self._interactive_query(result)
            return
        self._send_auth_result(
            self.auth_username, "keyboard-interactive", result
        )

    def _handle_local_gss_failure(self, e):
        self.transport.saved_exception = e
        self.transport._log(DEBUG, "GSSAPI failure: %s" % str(e))
        self.transport._log(
            INFO, "Authentication (%s) failed." % self.auth_method
        )
        self.authenticated = False
        self.username = None
        if self.auth_event is not None:
            self.auth_event.set()
        return

    _handler_table = {
        MSG_SERVICE_REQUEST: _parse_service_request,
        MSG_SERVICE_ACCEPT: _parse_service_accept,
        MSG_USERAUTH_REQUEST: _parse_userauth_request,
        MSG_USERAUTH_SUCCESS: _parse_userauth_success,
        MSG_USERAUTH_FAILURE: _parse_userauth_failure,
        MSG_USERAUTH_BANNER: _parse_userauth_banner,
        MSG_USERAUTH_INFO_REQUEST: _parse_userauth_info_request,
        MSG_USERAUTH_INFO_RESPONSE: _parse_userauth_info_response,
    }


class GssapiWithMicAuthHandler(object):
    """A specialized Auth handler for gssapi-with-mic

    During the GSSAPI token exchange we need a modified dispatch table,
    because the packet type numbers are not unique.
    """

    method = "gssapi-with-mic"

    def __init__(self, delegate, sshgss):
        self._delegate = delegate
        self.sshgss = sshgss

    def abort(self):
        self._restore_delegate_auth_handler()
        return self._delegate.abort()

    @property
    def transport(self):
        return self._delegate.transport

    @property
    def _send_auth_result(self):
        return self._delegate._send_auth_result

    @property
    def auth_username(self):
        return self._delegate.auth_username

    @property
    def gss_host(self):
        return self._delegate.gss_host

    def _restore_delegate_auth_handler(self):
        self.transport.auth_handler = self._delegate

    def _parse_userauth_gssapi_token(self, m):
        client_token = m.get_string()
        # use the client token as input to establish a secure
        # context.
        sshgss = self.sshgss
        try:
            token = sshgss.ssh_accept_sec_context(
                self.gss_host, client_token, self.auth_username
            )
        except Exception as e:
            self.transport.saved_exception = e
            result = AUTH_FAILED
            self._restore_delegate_auth_handler()
            self._send_auth_result(self.auth_username, self.method, result)
            raise
        if token is not None:
            m = Message()
            m.add_byte(cMSG_USERAUTH_GSSAPI_TOKEN)
            m.add_string(token)
            self.transport._expected_packet = (
                MSG_USERAUTH_GSSAPI_TOKEN,
                MSG_USERAUTH_GSSAPI_MIC,
                MSG_USERAUTH_REQUEST,
            )
            self.transport._send_message(m)

    def _parse_userauth_gssapi_mic(self, m):
        mic_token = m.get_string()
        sshgss = self.sshgss
        username = self.auth_username
        self._restore_delegate_auth_handler()
        try:
            sshgss.ssh_check_mic(
                mic_token, self.transport.session_id, username
            )
        except Exception as e:
            self.transport.saved_exception = e
            result = AUTH_FAILED
            self._send_auth_result(username, self.method, result)
            raise
        # TODO: Implement client credential saving.
        # The OpenSSH server is able to create a TGT with the delegated
        # client credentials, but this is not supported by GSS-API.
        result = AUTH_SUCCESSFUL
        self.transport.server_object.check_auth_gssapi_with_mic(
            username, result
        )
        # okay, send result
        self._send_auth_result(username, self.method, result)

    def _parse_service_request(self, m):
        self._restore_delegate_auth_handler()
        return self._delegate._parse_service_request(m)

    def _parse_userauth_request(self, m):
        self._restore_delegate_auth_handler()
        return self._delegate._parse_userauth_request(m)

    _handler_table = {
        MSG_SERVICE_REQUEST: _parse_service_request,
        MSG_USERAUTH_REQUEST: _parse_userauth_request,
        MSG_USERAUTH_GSSAPI_TOKEN: _parse_userauth_gssapi_token,
        MSG_USERAUTH_GSSAPI_MIC: _parse_userauth_gssapi_mic,
    }<|MERGE_RESOLUTION|>--- conflicted
+++ resolved
@@ -24,21 +24,6 @@
 import time
 
 from paramiko.common import (
-<<<<<<< HEAD
-    cMSG_SERVICE_REQUEST, cMSG_DISCONNECT, DISCONNECT_SERVICE_NOT_AVAILABLE,
-    DISCONNECT_NO_MORE_AUTH_METHODS_AVAILABLE, cMSG_USERAUTH_REQUEST,
-    cMSG_SERVICE_ACCEPT, DEBUG, AUTH_SUCCESSFUL, INFO, cMSG_USERAUTH_SUCCESS,
-    cMSG_USERAUTH_FAILURE, AUTH_PARTIALLY_SUCCESSFUL,
-    cMSG_USERAUTH_INFO_REQUEST, WARNING, AUTH_FAILED, cMSG_USERAUTH_PK_OK,
-    cMSG_USERAUTH_INFO_RESPONSE, MSG_SERVICE_REQUEST, MSG_SERVICE_ACCEPT,
-    MSG_USERAUTH_REQUEST, MSG_USERAUTH_SUCCESS, MSG_USERAUTH_FAILURE,
-    MSG_USERAUTH_BANNER, MSG_USERAUTH_INFO_REQUEST, MSG_USERAUTH_INFO_RESPONSE,
-    cMSG_USERAUTH_GSSAPI_RESPONSE, cMSG_USERAUTH_GSSAPI_TOKEN,
-    cMSG_USERAUTH_GSSAPI_MIC, MSG_USERAUTH_GSSAPI_RESPONSE,
-    MSG_USERAUTH_GSSAPI_TOKEN, MSG_USERAUTH_GSSAPI_ERROR,
-    MSG_USERAUTH_GSSAPI_ERRTOK, MSG_USERAUTH_GSSAPI_MIC, MSG_NAMES,
-    cMSG_USERAUTH_BANNER
-=======
     cMSG_SERVICE_REQUEST,
     cMSG_DISCONNECT,
     DISCONNECT_SERVICE_NOT_AVAILABLE,
@@ -73,7 +58,6 @@
     MSG_USERAUTH_GSSAPI_ERRTOK,
     MSG_USERAUTH_GSSAPI_MIC,
     MSG_NAMES,
->>>>>>> dc82971c
 )
 from paramiko.message import Message
 from paramiko.py3compat import bytestring
@@ -523,16 +507,9 @@
                     INFO, "Auth rejected: public key: %s" % str(e)
                 )
                 key = None
-<<<<<<< HEAD
             except Exception as e:
                 msg = 'Auth rejected: unsupported or mangled public key ({0}: {1})' # noqa
                 self.transport._log(INFO, msg.format(e.__class__.__name__, e))
-=======
-            except:
-                self.transport._log(
-                    INFO, "Auth rejected: unsupported or mangled public key"
-                )
->>>>>>> dc82971c
                 key = None
             if key is None:
                 self._disconnect_no_more_auth()
