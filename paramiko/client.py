# Copyright (C) 2006-2007  Robey Pointer <robeypointer@gmail.com>
#
# This file is part of paramiko.
#
# Paramiko is free software; you can redistribute it and/or modify it under the
# terms of the GNU Lesser General Public License as published by the Free
# Software Foundation; either version 2.1 of the License, or (at your option)
# any later version.
#
# Paramiko is distributed in the hope that it will be useful, but WITHOUT ANY
# WARRANTY; without even the implied warranty of MERCHANTABILITY or FITNESS FOR
# A PARTICULAR PURPOSE.  See the GNU Lesser General Public License for more
# details.
#
# You should have received a copy of the GNU Lesser General Public License
# along with Paramiko; if not, write to the Free Software Foundation, Inc.,
# 59 Temple Place, Suite 330, Boston, MA  02111-1307  USA.

"""
SSH client & key policies
"""

from binascii import hexlify
import getpass
import os
import socket
import warnings
from errno import ECONNREFUSED, EHOSTUNREACH

from paramiko.agent import Agent
from paramiko.common import DEBUG
from paramiko.config import SSH_PORT
from paramiko.dsskey import DSSKey
from paramiko.ecdsakey import ECDSAKey
from paramiko.hostkeys import HostKeys
from paramiko.py3compat import string_types
from paramiko.resource import ResourceManager
from paramiko.rsakey import RSAKey
from paramiko.ssh_exception import (
    SSHException, BadHostKeyException, NoValidConnectionsError
)
from paramiko.transport import Transport
from paramiko.util import retry_on_signal, ClosingContextManager


class SSHClient (ClosingContextManager):
    """
    A high-level representation of a session with an SSH server.  This class
    wraps `.Transport`, `.Channel`, and `.SFTPClient` to take care of most
    aspects of authenticating and opening channels.  A typical use case is::

        client = SSHClient()
        client.load_system_host_keys()
        client.connect('ssh.example.com')
        stdin, stdout, stderr = client.exec_command('ls -l')

    You may pass in explicit overrides for authentication and server host key
    checking.  The default mechanism is to try to use local key files or an
    SSH agent (if one is running).

    Instances of this class may be used as context managers.

    .. versionadded:: 1.6
    """

    def __init__(self):
        """
        Create a new SSHClient.
        """
        self._system_host_keys = HostKeys()
        self._host_keys = HostKeys()
        self._host_keys_filename = None
        self._log_channel = None
        self._policy = RejectPolicy()
        self._transport = None
        self._agent = None

    def load_system_host_keys(self, filename=None):
        """
        Load host keys from a system (read-only) file.  Host keys read with
        this method will not be saved back by `save_host_keys`.

        This method can be called multiple times.  Each new set of host keys
        will be merged with the existing set (new replacing old if there are
        conflicts).

        If ``filename`` is left as ``None``, an attempt will be made to read
        keys from the user's local "known hosts" file, as used by OpenSSH,
        and no exception will be raised if the file can't be read.  This is
        probably only useful on posix.

        :param str filename: the filename to read, or ``None``

        :raises: ``IOError`` --
            if a filename was provided and the file could not be read
        """
        if filename is None:
            # try the user's .ssh key file, and mask exceptions
            filename = os.path.expanduser('~/.ssh/known_hosts')
            try:
                self._system_host_keys.load(filename)
            except IOError:
                pass
            return
        self._system_host_keys.load(filename)

    def load_host_keys(self, filename):
        """
        Load host keys from a local host-key file.  Host keys read with this
        method will be checked after keys loaded via `load_system_host_keys`,
        but will be saved back by `save_host_keys` (so they can be modified).
        The missing host key policy `.AutoAddPolicy` adds keys to this set and
        saves them, when connecting to a previously-unknown server.

        This method can be called multiple times.  Each new set of host keys
        will be merged with the existing set (new replacing old if there are
        conflicts).  When automatically saving, the last hostname is used.

        :param str filename: the filename to read

        :raises: ``IOError`` -- if the filename could not be read
        """
        self._host_keys_filename = filename
        self._host_keys.load(filename)

    def save_host_keys(self, filename):
        """
        Save the host keys back to a file.  Only the host keys loaded with
        `load_host_keys` (plus any added directly) will be saved -- not any
        host keys loaded with `load_system_host_keys`.

        :param str filename: the filename to save to

        :raises: ``IOError`` -- if the file could not be written
        """

        # update local host keys from file (in case other SSH clients
        # have written to the known_hosts file meanwhile.
        if self._host_keys_filename is not None:
            self.load_host_keys(self._host_keys_filename)

        with open(filename, 'w') as f:
            for hostname, keys in self._host_keys.items():
                for keytype, key in keys.items():
                    f.write('%s %s %s\n' % (
                        hostname, keytype, key.get_base64()))

    def get_host_keys(self):
        """
        Get the local `.HostKeys` object.  This can be used to examine the
        local host keys or change them.

        :return: the local host keys as a `.HostKeys` object.
        """
        return self._host_keys

    def set_log_channel(self, name):
        """
        Set the channel for logging.  The default is ``"paramiko.transport"``
        but it can be set to anything you want.

        :param str name: new channel name for logging
        """
        self._log_channel = name

    def set_missing_host_key_policy(self, policy):
        """
        Set policy to use when connecting to servers without a known host key.

        Specifically:

        * A **policy** is an instance of a "policy class", namely some subclass
          of `.MissingHostKeyPolicy` such as `.RejectPolicy` (the default),
          `.AutoAddPolicy`, `.WarningPolicy`, or a user-created subclass.

          .. note::
            This method takes class **instances**, not **classes** themselves.
            Thus it must be called as e.g.
            ``.set_missing_host_key_policy(WarningPolicy())`` and *not*
            ``.set_missing_host_key_policy(WarningPolicy)``.

        * A host key is **known** when it appears in the client object's cached
          host keys structures (those manipulated by `load_system_host_keys`
          and/or `load_host_keys`).

        :param .MissingHostKeyPolicy policy:
            the policy to use when receiving a host key from a
            previously-unknown server
        """
        self._policy = policy

    def _families_and_addresses(self, hostname, port):
        """
        Yield pairs of address families and addresses to try for connecting.

        :param str hostname: the server to connect to
        :param int port: the server port to connect to
        :returns: Yields an iterable of ``(family, address)`` tuples
        """
        guess = True
        addrinfos = socket.getaddrinfo(
            hostname, port, socket.AF_UNSPEC, socket.SOCK_STREAM)
        for (family, socktype, proto, canonname, sockaddr) in addrinfos:
            if socktype == socket.SOCK_STREAM:
                yield family, sockaddr
                guess = False

        # some OS like AIX don't indicate SOCK_STREAM support, so just
        # guess. :(  We only do this if we did not get a single result marked
        # as socktype == SOCK_STREAM.
        if guess:
            for family, _, _, _, sockaddr in addrinfos:
                yield family, sockaddr

    def connect(
        self,
        hostname,
        port=SSH_PORT,
        username=None,
        password=None,
        pkey=None,
        key_filename=None,
        timeout=None,
        allow_agent=True,
        look_for_keys=True,
        compress=False,
        sock=None,
        gss_auth=False,
        gss_kex=False,
        gss_deleg_creds=True,
        gss_host=None,
        banner_timeout=None
    ):
        """
        Connect to an SSH server and authenticate to it.  The server's host key
        is checked against the system host keys (see `load_system_host_keys`)
        and any local host keys (`load_host_keys`).  If the server's hostname
        is not found in either set of host keys, the missing host key policy
        is used (see `set_missing_host_key_policy`).  The default policy is
        to reject the key and raise an `.SSHException`.

        Authentication is attempted in the following order of priority:

            - The ``pkey`` or ``key_filename`` passed in (if any)
            - Any key we can find through an SSH agent
            - Any "id_rsa", "id_dsa" or "id_ecdsa" key discoverable in
              ``~/.ssh/``
            - Plain username/password auth, if a password was given

        If a private key requires a password to unlock it, and a password is
        passed in, that password will be used to attempt to unlock the key.

        :param str hostname: the server to connect to
        :param int port: the server port to connect to
        :param str username:
            the username to authenticate as (defaults to the current local
            username)
        :param str password:
            a password to use for authentication or for unlocking a private key
        :param .PKey pkey: an optional private key to use for authentication
        :param str key_filename:
            the filename, or list of filenames, of optional private key(s) to
            try for authentication
        :param float timeout:
            an optional timeout (in seconds) for the TCP connect
        :param bool allow_agent:
            set to False to disable connecting to the SSH agent
        :param bool look_for_keys:
            set to False to disable searching for discoverable private key
            files in ``~/.ssh/``
        :param bool compress: set to True to turn on compression
        :param socket sock:
            an open socket or socket-like object (such as a `.Channel`) to use
            for communication to the target host
        :param bool gss_auth:
            ``True`` if you want to use GSS-API authentication
        :param bool gss_kex:
            Perform GSS-API Key Exchange and user authentication
        :param bool gss_deleg_creds: Delegate GSS-API client credentials or not
        :param str gss_host:
            The targets name in the kerberos database. default: hostname
        :param float banner_timeout: an optional timeout (in seconds) to wait
            for the SSH banner to be presented.

        :raises:
            `.BadHostKeyException` -- if the server's host key could not be
            verified
        :raises: `.AuthenticationException` -- if authentication failed
        :raises:
            `.SSHException` -- if there was any other error connecting or
            establishing an SSH session
        :raises socket.error: if a socket error occurred while connecting

        .. versionchanged:: 1.15
            Added the ``banner_timeout``, ``gss_auth``, ``gss_kex``,
            ``gss_deleg_creds`` and ``gss_host`` arguments.
        """
        if not sock:
            errors = {}
            # Try multiple possible address families (e.g. IPv4 vs IPv6)
            to_try = list(self._families_and_addresses(hostname, port))
            for af, addr in to_try:
                try:
                    sock = socket.socket(af, socket.SOCK_STREAM)
                    if timeout is not None:
                        try:
                            sock.settimeout(timeout)
                        except:
                            pass
                    retry_on_signal(lambda: sock.connect(addr))
                    # Break out of the loop on success
                    break
                except socket.error as e:
                    # Raise anything that isn't a straight up connection error
                    # (such as a resolution error)
                    if e.errno not in (ECONNREFUSED, EHOSTUNREACH):
                        raise
                    # Capture anything else so we know how the run looks once
                    # iteration is complete. Retain info about which attempt
                    # this was.
                    errors[addr] = e

            # Make sure we explode usefully if no address family attempts
            # succeeded. We've no way of knowing which error is the "right"
            # one, so we construct a hybrid exception containing all the real
            # ones, of a subclass that client code should still be watching for
            # (socket.error)
            if len(errors) == len(to_try):
                raise NoValidConnectionsError(errors)

        t = self._transport = Transport(
            sock, gss_kex=gss_kex, gss_deleg_creds=gss_deleg_creds)
        t.use_compression(compress=compress)
        if gss_kex and gss_host is None:
            t.set_gss_host(hostname)
        elif gss_kex and gss_host is not None:
            t.set_gss_host(gss_host)
        else:
            pass
        if self._log_channel is not None:
            t.set_log_channel(self._log_channel)
        if banner_timeout is not None:
            t.banner_timeout = banner_timeout
        t.start_client(timeout=timeout)
        t.set_sshclient(self)
        ResourceManager.register(self, t)

        server_key = t.get_remote_server_key()
        keytype = server_key.get_name()

        if port == SSH_PORT:
            server_hostkey_name = hostname
        else:
            server_hostkey_name = "[%s]:%d" % (hostname, port)

        # If GSS-API Key Exchange is performed we are not required to check the
        # host key, because the host is authenticated via GSS-API / SSPI as
        # well as our client.
        if not self._transport.use_gss_kex:
            our_server_key = self._system_host_keys.get(
                server_hostkey_name, {}).get(keytype)
            if our_server_key is None:
                our_server_key = self._host_keys.get(server_hostkey_name,
                                                     {}).get(keytype, None)
            if our_server_key is None:
                # will raise exception if the key is rejected;
                # let that fall out
                self._policy.missing_host_key(self, server_hostkey_name,
                                              server_key)
                # if the callback returns, assume the key is ok
                our_server_key = server_key

            if server_key != our_server_key:
                raise BadHostKeyException(hostname, server_key, our_server_key)

        if username is None:
            username = getpass.getuser()

        if key_filename is None:
            key_filenames = []
        elif isinstance(key_filename, string_types):
            key_filenames = [key_filename]
        else:
            key_filenames = key_filename
        if gss_host is None:
            gss_host = hostname
        self._auth(username, password, pkey, key_filenames, allow_agent,
                   look_for_keys, gss_auth, gss_kex, gss_deleg_creds, gss_host)

    def close(self):
        """
        Close this SSHClient and its underlying `.Transport`.

        .. warning::
            Failure to do this may, in some situations, cause your Python
            interpreter to hang at shutdown (often due to race conditions).
            It's good practice to `close` your client objects anytime you're
            done using them, instead of relying on garbage collection.
        """
        if self._transport is None:
            return
        self._transport.close()
        self._transport = None

        if self._agent is not None:
            self._agent.close()
            self._agent = None

    def exec_command(
        self,
        command,
        bufsize=-1,
        timeout=None,
        get_pty=False,
        environment=None,
    ):
        """
        Execute a command on the SSH server.  A new `.Channel` is opened and
        the requested command is executed.  The command's input and output
        streams are returned as Python ``file``-like objects representing
        stdin, stdout, and stderr.

        :param str command: the command to execute
        :param int bufsize:
            interpreted the same way as by the built-in ``file()`` function in
            Python
        :param int timeout:
<<<<<<< HEAD
            set command's channel timeout. See `Channel.settimeout`.settimeout
        :param dict environment:
            a dict of shell environment variables, to be merged into the
            default environment that the remote command executes within.

            .. warning::
                Servers may silently reject some environment variables; see the
                warning in `.Channel.set_environment_variable` for details.

=======
            set command's channel timeout. See `.Channel.settimeout`
>>>>>>> fd94765e
        :return:
            the stdin, stdout, and stderr of the executing command, as a
            3-tuple

        :raises: `.SSHException` -- if the server fails to execute the command
        """
        chan = self._transport.open_session(timeout=timeout)
        if get_pty:
            chan.get_pty()
        chan.settimeout(timeout)
        if environment:
            chan.update_environment(environment)
        chan.exec_command(command)
        stdin = chan.makefile('wb', bufsize)
        stdout = chan.makefile('r', bufsize)
        stderr = chan.makefile_stderr('r', bufsize)
        return stdin, stdout, stderr

    def invoke_shell(self, term='vt100', width=80, height=24, width_pixels=0,
                     height_pixels=0, environment=None):
        """
        Start an interactive shell session on the SSH server.  A new `.Channel`
        is opened and connected to a pseudo-terminal using the requested
        terminal type and size.

        :param str term:
            the terminal type to emulate (for example, ``"vt100"``)
        :param int width: the width (in characters) of the terminal window
        :param int height: the height (in characters) of the terminal window
        :param int width_pixels: the width (in pixels) of the terminal window
        :param int height_pixels: the height (in pixels) of the terminal window
        :param dict environment: the command's environment
        :return: a new `.Channel` connected to the remote shell

        :raises: `.SSHException` -- if the server fails to invoke a shell
        """
        chan = self._transport.open_session()
        chan.get_pty(term, width, height, width_pixels, height_pixels)
        chan.invoke_shell()
        return chan

    def open_sftp(self):
        """
        Open an SFTP session on the SSH server.

        :return: a new `.SFTPClient` session object
        """
        return self._transport.open_sftp_client()

    def get_transport(self):
        """
        Return the underlying `.Transport` object for this SSH connection.
        This can be used to perform lower-level tasks, like opening specific
        kinds of channels.

        :return: the `.Transport` for this connection
        """
        return self._transport

    def _auth(self, username, password, pkey, key_filenames, allow_agent,
              look_for_keys, gss_auth, gss_kex, gss_deleg_creds, gss_host):
        """
        Try, in order:

            - The key passed in, if one was passed in.
            - Any key we can find through an SSH agent (if allowed).
            - Any "id_rsa", "id_dsa" or "id_ecdsa" key discoverable in ~/.ssh/
              (if allowed).
            - Plain username/password auth, if a password was given.

        (The password might be needed to unlock a private key, or for
        two-factor authentication [for which it is required].)
        """
        saved_exception = None
        two_factor = False
        allowed_types = set()
        two_factor_types = set(['keyboard-interactive', 'password'])

        # If GSS-API support and GSS-PI Key Exchange was performed, we attempt
        # authentication with gssapi-keyex.
        if gss_kex and self._transport.gss_kex_used:
            try:
                self._transport.auth_gssapi_keyex(username)
                return
            except Exception as e:
                saved_exception = e

        # Try GSS-API authentication (gssapi-with-mic) only if GSS-API Key
        # Exchange is not performed, because if we use GSS-API for the key
        # exchange, there is already a fully established GSS-API context, so
        # why should we do that again?
        if gss_auth:
            try:
                self._transport.auth_gssapi_with_mic(username, gss_host,
                                                     gss_deleg_creds)
                return
            except Exception as e:
                saved_exception = e

        if pkey is not None:
            try:
                self._log(
                    DEBUG,
                    'Trying SSH key %s' % hexlify(pkey.get_fingerprint()))
                allowed_types = set(
                    self._transport.auth_publickey(username, pkey))
                two_factor = (allowed_types & two_factor_types)
                if not two_factor:
                    return
            except SSHException as e:
                saved_exception = e

        if not two_factor:
            for key_filename in key_filenames:
                for pkey_class in (RSAKey, DSSKey, ECDSAKey):
                    try:
                        key = pkey_class.from_private_key_file(
                            key_filename, password)
                        self._log(
                            DEBUG,
                            'Trying key %s from %s' % (
                                hexlify(key.get_fingerprint()), key_filename))
                        allowed_types = set(
                            self._transport.auth_publickey(username, key))
                        two_factor = (allowed_types & two_factor_types)
                        if not two_factor:
                            return
                        break
                    except SSHException as e:
                        saved_exception = e

        if not two_factor and allow_agent:
            if self._agent is None:
                self._agent = Agent()

            for key in self._agent.get_keys():
                try:
                    self._log(
                        DEBUG,
                        'Trying SSH agent key %s' % hexlify(
                            key.get_fingerprint()))
                    # for 2-factor auth a successfully auth'd key password
                    # will return an allowed 2fac auth method
                    allowed_types = set(
                        self._transport.auth_publickey(username, key))
                    two_factor = (allowed_types & two_factor_types)
                    if not two_factor:
                        return
                    break
                except SSHException as e:
                    saved_exception = e

        if not two_factor:
            keyfiles = []
            rsa_key = os.path.expanduser('~/.ssh/id_rsa')
            dsa_key = os.path.expanduser('~/.ssh/id_dsa')
            ecdsa_key = os.path.expanduser('~/.ssh/id_ecdsa')
            if os.path.isfile(rsa_key):
                keyfiles.append((RSAKey, rsa_key))
            if os.path.isfile(dsa_key):
                keyfiles.append((DSSKey, dsa_key))
            if os.path.isfile(ecdsa_key):
                keyfiles.append((ECDSAKey, ecdsa_key))
            # look in ~/ssh/ for windows users:
            rsa_key = os.path.expanduser('~/ssh/id_rsa')
            dsa_key = os.path.expanduser('~/ssh/id_dsa')
            ecdsa_key = os.path.expanduser('~/ssh/id_ecdsa')
            if os.path.isfile(rsa_key):
                keyfiles.append((RSAKey, rsa_key))
            if os.path.isfile(dsa_key):
                keyfiles.append((DSSKey, dsa_key))
            if os.path.isfile(ecdsa_key):
                keyfiles.append((ECDSAKey, ecdsa_key))

            if not look_for_keys:
                keyfiles = []

            for pkey_class, filename in keyfiles:
                try:
                    key = pkey_class.from_private_key_file(filename, password)
                    self._log(
                        DEBUG,
                        'Trying discovered key %s in %s' % (
                            hexlify(key.get_fingerprint()), filename))

                    # for 2-factor auth a successfully auth'd key will result
                    # in ['password']
                    allowed_types = set(
                        self._transport.auth_publickey(username, key))
                    two_factor = (allowed_types & two_factor_types)
                    if not two_factor:
                        return
                    break
                except (SSHException, IOError) as e:
                    saved_exception = e

        if password is not None:
            try:
                self._transport.auth_password(username, password)
                return
            except SSHException as e:
                saved_exception = e
        elif two_factor:
            try:
                self._transport.auth_interactive_dumb(username)
                return
            except SSHException as e:
                saved_exception = e

        # if we got an auth-failed exception earlier, re-raise it
        if saved_exception is not None:
            raise saved_exception
        raise SSHException('No authentication methods available')

    def _log(self, level, msg):
        self._transport._log(level, msg)


class MissingHostKeyPolicy (object):
    """
    Interface for defining the policy that `.SSHClient` should use when the
    SSH server's hostname is not in either the system host keys or the
    application's keys.  Pre-made classes implement policies for automatically
    adding the key to the application's `.HostKeys` object (`.AutoAddPolicy`),
    and for automatically rejecting the key (`.RejectPolicy`).

    This function may be used to ask the user to verify the key, for example.
    """

    def missing_host_key(self, client, hostname, key):
        """
        Called when an `.SSHClient` receives a server key for a server that
        isn't in either the system or local `.HostKeys` object.  To accept
        the key, simply return.  To reject, raised an exception (which will
        be passed to the calling application).
        """
        pass


class AutoAddPolicy (MissingHostKeyPolicy):
    """
    Policy for automatically adding the hostname and new host key to the
    local `.HostKeys` object, and saving it.  This is used by `.SSHClient`.
    """

    def missing_host_key(self, client, hostname, key):
        client._host_keys.add(hostname, key.get_name(), key)
        if client._host_keys_filename is not None:
            client.save_host_keys(client._host_keys_filename)
        client._log(DEBUG, 'Adding %s host key for %s: %s' %
                    (key.get_name(), hostname, hexlify(key.get_fingerprint())))


class RejectPolicy (MissingHostKeyPolicy):
    """
    Policy for automatically rejecting the unknown hostname & key.  This is
    used by `.SSHClient`.
    """

    def missing_host_key(self, client, hostname, key):
        client._log(DEBUG, 'Rejecting %s host key for %s: %s' %
                    (key.get_name(), hostname, hexlify(key.get_fingerprint())))
        raise SSHException('Server %r not found in known_hosts' % hostname)


class WarningPolicy (MissingHostKeyPolicy):
    """
    Policy for logging a Python-style warning for an unknown host key, but
    accepting it. This is used by `.SSHClient`.
    """
    def missing_host_key(self, client, hostname, key):
        warnings.warn('Unknown %s host key for %s: %s' %
                      (key.get_name(), hostname, hexlify(
                          key.get_fingerprint())))<|MERGE_RESOLUTION|>--- conflicted
+++ resolved
@@ -425,8 +425,7 @@
             interpreted the same way as by the built-in ``file()`` function in
             Python
         :param int timeout:
-<<<<<<< HEAD
-            set command's channel timeout. See `Channel.settimeout`.settimeout
+            set command's channel timeout. See `.Channel.settimeout`
         :param dict environment:
             a dict of shell environment variables, to be merged into the
             default environment that the remote command executes within.
@@ -435,9 +434,6 @@
                 Servers may silently reject some environment variables; see the
                 warning in `.Channel.set_environment_variable` for details.
 
-=======
-            set command's channel timeout. See `.Channel.settimeout`
->>>>>>> fd94765e
         :return:
             the stdin, stdout, and stderr of the executing command, as a
             3-tuple
