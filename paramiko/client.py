--- conflicted
+++ resolved
@@ -335,12 +335,8 @@
             t.set_log_channel(self._log_channel)
         if banner_timeout is not None:
             t.banner_timeout = banner_timeout
-<<<<<<< HEAD
         t.start_client(timeout=timeout)
-=======
-        t.start_client()
         t.set_sshclient(self)
->>>>>>> 5835599f
         ResourceManager.register(self, t)
 
         server_key = t.get_remote_server_key()
