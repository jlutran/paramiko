--- conflicted
+++ resolved
@@ -1,7 +1,2 @@
-<<<<<<< HEAD
 __version_info__ = (2, 2, 3)
-__version__ = '.'.join(map(str, __version_info__))
-=======
-__version_info__ = (2, 1, 5)
-__version__ = ".".join(map(str, __version_info__))
->>>>>>> 068b0914
+__version__ = ".".join(map(str, __version_info__))