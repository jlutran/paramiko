# Copyright (C) 2003-2007  Robey Pointer <robeypointer@gmail.com>
#
# This file is part of paramiko.
#
# Paramiko is free software; you can redistribute it and/or modify it under the
# terms of the GNU Lesser General Public License as published by the Free
# Software Foundation; either version 2.1 of the License, or (at your option)
# any later version.
#
# Paramiko is distrubuted in the hope that it will be useful, but WITHOUT ANY
# WARRANTY; without even the implied warranty of MERCHANTABILITY or FITNESS FOR
# A PARTICULAR PURPOSE.  See the GNU Lesser General Public License for more
# details.
#
# You should have received a copy of the GNU Lesser General Public License
# along with Paramiko; if not, write to the Free Software Foundation, Inc.,
# 59 Temple Place, Suite 330, Boston, MA  02111-1307  USA.

"""
ECDSA keys
"""

import binascii
from hashlib import sha256

from ecdsa import SigningKey, VerifyingKey, der, curves

from paramiko.common import four_byte, one_byte
from paramiko.message import Message
from paramiko.pkey import PKey
from paramiko.py3compat import byte_chr, u
from paramiko.ssh_exception import SSHException


class ECDSAKey (PKey):
    """
    Representation of an ECDSA key which can be used to sign and verify SSH2
    data.
    """

    def __init__(self, msg=None, data=None, filename=None, password=None,
                 vals=None, file_obj=None, validate_point=True):
        self.verifying_key = None
        self.signing_key = None
        if file_obj is not None:
            self._from_private_key(file_obj, password)
            return
        if filename is not None:
            self._from_private_key_file(filename, password)
            return
        if (msg is None) and (data is not None):
            msg = Message(data)
        if vals is not None:
            self.signing_key, self.verifying_key = vals
        else:
            if msg is None:
                raise SSHException('Key object may not be empty')
            if msg.get_text() != 'ecdsa-sha2-nistp256':
                raise SSHException('Invalid key')
            curvename = msg.get_text()
            if curvename != 'nistp256':
                raise SSHException("Can't handle curve of type %s" % curvename)

            pointinfo = msg.get_binary()
            if pointinfo[0:1] != four_byte:
                raise SSHException('Point compression is being used: %s' %
                                   binascii.hexlify(pointinfo))
            self.verifying_key = VerifyingKey.from_string(pointinfo[1:],
                                                          curve=curves.NIST256p,
                                                          validate_point=validate_point)
        self.size = 256

    def asbytes(self):
        key = self.verifying_key
        m = Message()
        m.add_string('ecdsa-sha2-nistp256')
        m.add_string('nistp256')

        point_str = four_byte + key.to_string()

        m.add_string(point_str)
        return m.asbytes()

    def __str__(self):
        return self.asbytes()

    def __hash__(self):
        h = hash(self.get_name())
        h = h * 37 + hash(self.verifying_key.pubkey.point.x())
        h = h * 37 + hash(self.verifying_key.pubkey.point.y())
        return hash(h)

    def get_name(self):
        return 'ecdsa-sha2-nistp256'

    def get_bits(self):
        return self.size

    def can_sign(self):
        return self.signing_key is not None

    def sign_ssh_data(self, data):
        sig = self.signing_key.sign_deterministic(
            data, sigencode=self._sigencode, hashfunc=sha256)
        m = Message()
        m.add_string('ecdsa-sha2-nistp256')
        m.add_string(sig)
        return m

    def verify_ssh_sig(self, data, msg):
        if msg.get_text() != 'ecdsa-sha2-nistp256':
            return False
        sig = msg.get_binary()

        # verify the signature by SHA'ing the data and encrypting it
        # using the public key.
        hash_obj = sha256(data).digest()
        return self.verifying_key.verify_digest(sig, hash_obj,
                                                sigdecode=self._sigdecode)

    def write_private_key_file(self, filename, password=None):
        key = self.signing_key or self.verifying_key
        self._write_private_key_file('EC', filename, key.to_der(), password)

    def write_private_key(self, file_obj, password=None):
        key = self.signing_key or self.verifying_key
        self._write_private_key('EC', file_obj, key.to_der(), password)

    def generate(curve=curves.NIST256p, progress_func=None):
        """
        Generate a new private RSA key.  This factory function can be used to
        generate a new host key or authentication key.

<<<<<<< HEAD
        @param bits: number of bits the generated key should be.
        @type bits: int
        @param progress_func: Unused.
        @return: new private key
        @rtype: L{RSAKey}
=======
        :param function progress_func:
            an optional function to call at key points in key generation (used
            by ``pyCrypto.PublicKey``).
        :returns: A new private key (`.RSAKey`) object
>>>>>>> 16a8df33
        """
        signing_key = SigningKey.generate(curve)
        key = ECDSAKey(vals=(signing_key, signing_key.get_verifying_key()))
        return key
    generate = staticmethod(generate)

    ###  internals...

    def _from_private_key_file(self, filename, password):
        data = self._read_private_key_file('EC', filename, password)
        self._decode_key(data)

    def _from_private_key(self, file_obj, password):
        data = self._read_private_key('EC', file_obj, password)
        self._decode_key(data)

    ALLOWED_PADDINGS = [one_byte, byte_chr(2) * 2, byte_chr(3) * 3, byte_chr(4) * 4,
                        byte_chr(5) * 5, byte_chr(6) * 6, byte_chr(7) * 7]

    def _decode_key(self, data):
        s, padding = der.remove_sequence(data)
        if padding:
            if padding not in self.ALLOWED_PADDINGS:
                raise ValueError("weird padding: %s" % u(binascii.hexlify(data)))
            data = data[:-len(padding)]
        key = SigningKey.from_der(data)
        self.signing_key = key
        self.verifying_key = key.get_verifying_key()
        self.size = 256

    def _sigencode(self, r, s, order):
        msg = Message()
        msg.add_mpint(r)
        msg.add_mpint(s)
        return msg.asbytes()

    def _sigdecode(self, sig, order):
        msg = Message(sig)
        r = msg.get_mpint()
        s = msg.get_mpint()
        return r, s<|MERGE_RESOLUTION|>--- conflicted
+++ resolved
@@ -131,18 +131,8 @@
         Generate a new private RSA key.  This factory function can be used to
         generate a new host key or authentication key.
 
-<<<<<<< HEAD
-        @param bits: number of bits the generated key should be.
-        @type bits: int
-        @param progress_func: Unused.
-        @return: new private key
-        @rtype: L{RSAKey}
-=======
-        :param function progress_func:
-            an optional function to call at key points in key generation (used
-            by ``pyCrypto.PublicKey``).
+        :param function progress_func: Unused
         :returns: A new private key (`.RSAKey`) object
->>>>>>> 16a8df33
         """
         signing_key = SigningKey.generate(curve)
         key = ECDSAKey(vals=(signing_key, signing_key.get_verifying_key()))
